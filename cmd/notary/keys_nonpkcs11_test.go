//+build !pkcs11

package main

import (
	"encoding/pem"
	"io/ioutil"
	"os"
	"path/filepath"
	"testing"

	"github.com/docker/notary"
	"github.com/docker/notary/cryptoservice"
	"github.com/docker/notary/passphrase"
	store "github.com/docker/notary/storage"
	"github.com/docker/notary/trustmanager"
	"github.com/docker/notary/tuf/data"
	"github.com/spf13/cobra"
	"github.com/spf13/viper"
	"github.com/stretchr/testify/require"
<<<<<<< HEAD
	"io/ioutil"
	"os"
	"testing"
=======
>>>>>>> 3b5c8ad9
)

func TestImportKeysNoYubikey(t *testing.T) {
	setUp(t)
	tempBaseDir, err := ioutil.TempDir("", "notary-test-")
	require.NoError(t, err)
	defer os.RemoveAll(tempBaseDir)
	input, err := ioutil.TempFile("", "notary-test-import-")
	require.NoError(t, err)
	defer os.RemoveAll(input.Name())
	k := &keyCommander{
		configGetter: func() (*viper.Viper, error) {
			v := viper.New()
			v.SetDefault("trust_dir", tempBaseDir)
			return v, nil
		},
		getRetriever: func() notary.PassRetriever { return passphrase.ConstantRetriever("pass") },
	}

	memStore := store.NewMemoryStore(nil)
	ks := trustmanager.NewGenericKeyStore(memStore, k.getRetriever())
	cs := cryptoservice.NewCryptoService(ks)

	pubK, err := cs.Create(data.CanonicalRootRole, "ankh", data.ECDSAKey)
	require.NoError(t, err)
	bytes, err := memStore.Get(pubK.ID())
	require.NoError(t, err)
	b, _ := pem.Decode(bytes)
	b.Headers["path"] = "ankh"

	pubK, err = cs.Create(data.CanonicalTargetsRole, "morpork", data.ECDSAKey)
	require.NoError(t, err)
	bytes, err = memStore.Get(pubK.ID())
	require.NoError(t, err)
	c, _ := pem.Decode(bytes)
	c.Headers["path"] = "morpork"

	bBytes := pem.EncodeToMemory(b)
	cBytes := pem.EncodeToMemory(c)
	input.Write(bBytes)
	input.Write(cBytes)

	file := input.Name()
	err = input.Close() // close so import can open
	require.NoError(t, err)

	err = k.importKeys(&cobra.Command{}, []string{file})
	require.NoError(t, err)

	fileStore, err := store.NewPrivateKeyFileStorage(tempBaseDir, notary.KeyExtension)
	require.NoError(t, err)
	bResult, err := fileStore.Get("ankh")
	require.NoError(t, err)
	cResult, err := fileStore.Get("morpork")
	require.NoError(t, err)

	block, rest := pem.Decode(bResult)
	require.Equal(t, b.Bytes, block.Bytes)
	require.Len(t, rest, 0)

	block, rest = pem.Decode(cResult)
	require.Equal(t, c.Bytes, block.Bytes)
	require.Len(t, rest, 0)
}

func TestExportImportKeysNoYubikey(t *testing.T) {
	setUp(t)
	exportTempDir, err := ioutil.TempDir("", "notary-test-")
	require.NoError(t, err)
	defer os.RemoveAll(exportTempDir)
	tempfile, err := ioutil.TempFile("", "notary-test-import-")
	require.NoError(t, err)
	tempfile.Close()
	defer os.RemoveAll(tempfile.Name())
	exportCommander := &keyCommander{
		configGetter: func() (*viper.Viper, error) {
			v := viper.New()
			v.SetDefault("trust_dir", exportTempDir)
			return v, nil
		},
		getRetriever: func() notary.PassRetriever { return passphrase.ConstantRetriever("pass") },
	}
	exportCommander.outFile = tempfile.Name()

	exportStore, err := store.NewPrivateKeyFileStorage(exportTempDir, notary.KeyExtension)
	require.NoError(t, err)
	ks := trustmanager.NewGenericKeyStore(exportStore, exportCommander.getRetriever())
	cs := cryptoservice.NewCryptoService(ks)

	pubK, err := cs.Create(data.CanonicalRootRole, "ankh", data.ECDSAKey)
	require.NoError(t, err)
	bID := pubK.ID()
	bOrigBytes, err := exportStore.Get(bID)
	require.NoError(t, err)
	bOrig, _ := pem.Decode(bOrigBytes)

	pubK, err = cs.Create(data.CanonicalTargetsRole, "morpork", data.ECDSAKey)
	require.NoError(t, err)
	cID := pubK.ID()
	cOrigBytes, err := exportStore.Get(cID)
	require.NoError(t, err)
	cOrig, _ := pem.Decode(cOrigBytes)

	exportCommander.exportKeys(&cobra.Command{}, nil)

	importTempDir, err := ioutil.TempDir("", "notary-test-")
	require.NoError(t, err)
	defer os.RemoveAll(importTempDir)
	importCommander := &keyCommander{
		configGetter: func() (*viper.Viper, error) {
			v := viper.New()
			v.SetDefault("trust_dir", importTempDir)
			return v, nil
		},
		getRetriever: func() notary.PassRetriever { return passphrase.ConstantRetriever("pass") },
	}

	err = importCommander.importKeys(&cobra.Command{}, []string{tempfile.Name()})
	require.NoError(t, err)

	importStore, err := store.NewPrivateKeyFileStorage(importTempDir, notary.KeyExtension)
<<<<<<< HEAD
=======
	require.NoError(t, err)
	bResult, err := importStore.Get(filepath.Join(notary.RootKeysSubdir, bID))
>>>>>>> 3b5c8ad9
	require.NoError(t, err)
	bResult, err := importStore.Get(bID)
	require.NoError(t, err)
	cResult, err := importStore.Get(cID)
	require.NoError(t, err)

	block, rest := pem.Decode(bResult)
	require.Equal(t, bOrig.Bytes, block.Bytes)
	require.Len(t, rest, 0)

	block, rest = pem.Decode(cResult)
	require.Equal(t, cOrig.Bytes, block.Bytes)
	require.Len(t, rest, 0)
}<|MERGE_RESOLUTION|>--- conflicted
+++ resolved
@@ -18,12 +18,6 @@
 	"github.com/spf13/cobra"
 	"github.com/spf13/viper"
 	"github.com/stretchr/testify/require"
-<<<<<<< HEAD
-	"io/ioutil"
-	"os"
-	"testing"
-=======
->>>>>>> 3b5c8ad9
 )
 
 func TestImportKeysNoYubikey(t *testing.T) {
@@ -145,11 +139,6 @@
 	require.NoError(t, err)
 
 	importStore, err := store.NewPrivateKeyFileStorage(importTempDir, notary.KeyExtension)
-<<<<<<< HEAD
-=======
-	require.NoError(t, err)
-	bResult, err := importStore.Get(filepath.Join(notary.RootKeysSubdir, bID))
->>>>>>> 3b5c8ad9
 	require.NoError(t, err)
 	bResult, err := importStore.Get(bID)
 	require.NoError(t, err)
